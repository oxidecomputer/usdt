use serde::Deserialize;

#[cfg(feature = "asm")]
#[cfg_attr(target_os = "linux", path = "empty.rs")]
#[cfg_attr(target_os = "macos", path = "linker.rs")]
#[cfg_attr(not(target_os = "macos"), path = "no-linker.rs")]
mod internal;

#[cfg(not(feature = "asm"))]
#[cfg(path = "empty.rs")]
mod internal;

<<<<<<< HEAD
#[cfg(all(
    any(
        target_os = "macos",
        target_os = "illumos",
        target_os = "freebsd",
        target_os = "netbsd",
        target_os = "openbsd",
        target_os = "dragonfly",
        target_os = "windows",
    ),
    feature = "asm",
))]
pub use crate::asm::{compile_providers, register_probes};

#[cfg(not(all(
    any(
        target_os = "macos",
        target_os = "illumos",
        target_os = "freebsd",
        target_os = "netbsd",
        target_os = "openbsd",
        target_os = "dragonfly",
        target_os = "windows",
    ),
    feature = "asm",
)))]
pub use crate::empty::{compile_providers, register_probes};

#[derive(Default, Debug, Deserialize)]
pub struct CompileProvidersConfig {
    pub format: Option<String>,
}

fn format_probe(
    format: &Option<String>,
    provider_name: &str,
    probe_name: &str,
) -> proc_macro2::Ident {
    if let Some(fmt) = format {
        quote::format_ident!(
            "{}",
            fmt.replace("{provider}", provider_name)
                .replace("{probe}", probe_name)
        )
    } else {
        quote::format_ident!("{}_{}", provider_name, probe_name)
    }
}
=======
pub use crate::internal::{compile_providers, register_probes};
>>>>>>> 240a6164
<|MERGE_RESOLUTION|>--- conflicted
+++ resolved
@@ -9,35 +9,6 @@
 #[cfg(not(feature = "asm"))]
 #[cfg(path = "empty.rs")]
 mod internal;
-
-<<<<<<< HEAD
-#[cfg(all(
-    any(
-        target_os = "macos",
-        target_os = "illumos",
-        target_os = "freebsd",
-        target_os = "netbsd",
-        target_os = "openbsd",
-        target_os = "dragonfly",
-        target_os = "windows",
-    ),
-    feature = "asm",
-))]
-pub use crate::asm::{compile_providers, register_probes};
-
-#[cfg(not(all(
-    any(
-        target_os = "macos",
-        target_os = "illumos",
-        target_os = "freebsd",
-        target_os = "netbsd",
-        target_os = "openbsd",
-        target_os = "dragonfly",
-        target_os = "windows",
-    ),
-    feature = "asm",
-)))]
-pub use crate::empty::{compile_providers, register_probes};
 
 #[derive(Default, Debug, Deserialize)]
 pub struct CompileProvidersConfig {
@@ -59,6 +30,4 @@
         quote::format_ident!("{}_{}", provider_name, probe_name)
     }
 }
-=======
-pub use crate::internal::{compile_providers, register_probes};
->>>>>>> 240a6164
+pub use crate::internal::{compile_providers, register_probes};