--- conflicted
+++ resolved
@@ -82,10 +82,6 @@
     let (unpacked_args, in_regs) = common::construct_probe_args(&probe.types);
     let is_enabled_rec = emit_probe_record(&provider.name, &probe.name, None);
     let probe_rec = emit_probe_record(&provider.name, &probe.name, Some(&probe.types));
-<<<<<<< HEAD
-    let asm_macro = quote! { ::std::arch::asm };
-=======
->>>>>>> 51cbe87a
 
     let impl_block = quote! {
         {
