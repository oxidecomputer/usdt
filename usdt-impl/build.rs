--- conflicted
+++ resolved
@@ -36,12 +36,8 @@
 
     let backend = match env::var("CARGO_CFG_TARGET_OS").ok().as_deref() {
         Some("macos") => Backend::Linker,
-<<<<<<< HEAD
         Some("illumos") | Some("solaris") | Some("freebsd") => Backend::Standard,
-=======
-        Some("illumos") | Some("solaris") => Backend::Standard,
         Some("linux") => Backend::Stap3,
->>>>>>> b5e6ea5f
         _ => Backend::NoOp,
     };
 
