use byteorder::{NativeEndian, ReadBytesExt};
use dof::{
    fmt::{fmt_dof_sec, fmt_dof_sec_data},
    serialize_section, Probe, Provider, Section,
};
use pretty_hex::PrettyHex;
use std::{collections::BTreeMap, convert::TryInto, ffi::CString, path::Path};

use crate::parser::File;
use crate::DTraceError;

#[cfg(all(
    any(
        target_os = "macos",
        target_os = "illumos",
        target_os = "freebsd",
        target_os = "dragonfly",
        target_os = "openbsd",
        target_os = "netbsd"
    ),
    not(feature = "asm"),
))]
mod staticlib;

#[cfg(all(
    any(
        target_os = "macos",
        target_os = "illumos",
        target_os = "freebsd",
        target_os = "dragonfly",
        target_os = "openbsd",
        target_os = "netbsd"
    ),
    not(feature = "asm"),
))]
pub use staticlib::build_providers;

#[cfg(any(
    not(any(
        target_os = "macos",
        target_os = "illumos",
        target_os = "freebsd",
        target_os = "dragonfly",
        target_os = "openbsd",
        target_os = "netbsd"
    )),
    feature = "asm"
))]
mod empty;

#[cfg(any(
    not(any(
        target_os = "macos",
        target_os = "illumos",
        target_os = "freebsd",
        target_os = "dragonfly",
        target_os = "openbsd",
        target_os = "netbsd"
    )),
    feature = "asm"
))]
pub use empty::build_providers;

#[derive(Debug, Clone, Copy)]
pub enum ExpandFormat {
    /// Expand probes to the Rust side of the FFI glue code.
    Rust,

    /// Expand probes to their corresponding C declarations.
    Declaration,

    /// Expand probes to the C side of the FFI glue code.
    Definition,
}

/// Expand the probe functions into the autogenerated FFI components.
///
/// This function returns the formatted code that comprises the Rust and C sides of the FFI used to
/// fire DTrace probes from a Rust program.
pub fn expand<P: AsRef<Path>>(source: P, format: ExpandFormat) -> Result<String, DTraceError> {
    let file = File::from_file(source.as_ref())?;
    Ok(format!(
        "{}",
        match format {
            ExpandFormat::Rust => file.to_rust_impl(),
            ExpandFormat::Declaration => file.to_c_declaration(),
            ExpandFormat::Definition => file.to_c_definition(),
        }
    ))
}

/// Register the probes that the asm mechanism dumps into a linker section.
///
/// This probably needs to live somewhere else, but I wasn't quite sure where...
pub fn register_probes() {
    println!("registering probes...");

    extern "C" {
        #[cfg_attr(
            target_os = "macos",
            link_name = "\x01section$start$__DATA$__dtrace_probes"
        )]
        #[cfg_attr(target_os = "illumos", link_name = "__start_set_dtrace_probes")]
        static dtrace_probes_start: usize;
        #[cfg_attr(
            target_os = "macos",
            link_name = "\x01section$end$__DATA$__dtrace_probes"
        )]
        #[cfg_attr(target_os = "illumos", link_name = "__stop_set_dtrace_probes")]
        static dtrace_probes_stop: usize;
    }

    let mut data = unsafe {
        let start = (&dtrace_probes_start as *const usize) as usize;
        let stop = (&dtrace_probes_stop as *const usize) as usize;

        std::slice::from_raw_parts(start as *const u8, stop - start)
    };

    let mut providers = BTreeMap::<String, Provider>::new();

    while !data.is_empty() {
        if data.len() < 4 {
            panic!("not enough bytes for length header");
        }

        let x = &data[..4];
        let len = u32::from_ne_bytes(x.try_into().unwrap());

        let (rec, rest) = data.split_at(len as usize);
        data = rest;

        println!("len {:#x}", len);

        // TODO this is where we'll pull out the probe data and pass it along to dof
        process_rec(&mut providers, rec);
    }
    let section = Section {
        providers: providers.into_iter().map(|(_, v)| v).collect(),
        ..Default::default()
    };

    send_section_to_kernel(&section);
}

// DOF-format a section and send to DTrace kernel driver, via ioctl(2) interface
fn send_section_to_kernel(section: &Section) {
    let v = serialize_section(&section);

    let (header, sections) = dof::des::deserialize_raw_sections(&v).unwrap();
    println!("{:#?}", header);
    for (index, (section_header, data)) in sections.into_iter().enumerate() {
        // TODO this is a little janky, but I wrestled a bit with bindgen before just doing it
        println!("{}", fmt_dof_sec(&section_header, index));
        if true {
            println!("{}", fmt_dof_sec_data(&section_header, &data));
            println!();
        }
    }

    let ss = Section::from_bytes(&v);
    println!("{:#?}", ss);
    ioctl_section(&v);
}

#[cfg(target_os = "macos")]
fn ioctl_section(buf: &[u8]) {
    let mut modname = [0 as ::std::os::raw::c_char; 64];
    modname[0] = 'a' as i8;
    let helper = dof::dof_bindings::dof_ioctl_data {
        dofiod_count: 1,
        dofiod_helpers: [dof::dof_bindings::dof_helper {
            dofhp_mod: modname,
            dofhp_addr: buf.as_ptr() as u64,
            dofhp_dof: buf.as_ptr() as u64,
        }],
    };
    let data = &(&helper) as *const _;
    let cmd: u64 = 0x80086804;
    let ret = unsafe {
        let file = CString::new("/dev/dtracehelper".as_bytes()).unwrap();
        let fd = libc::open(file.as_ptr(), libc::O_RDWR);
        libc::ioctl(fd, cmd, data)
    };
    println!("ioctl {} {}", ret, std::io::Error::last_os_error());
}

#[cfg(not(target_os = "macos"))]
fn ioctl_section(buf: &[u8]) {
    let mut modname = [0 as ::std::os::raw::c_char; 64];
    modname[0] = 'a' as i8;
    let helper = dof::dof_bindings::dof_helper {
        dofhp_mod: modname,
        dofhp_addr: buf.as_ptr() as u64,
        dofhp_dof: buf.as_ptr() as u64,
    };
    let data = &helper as *const _;
    let cmd: i32 = 0x64746803;
    let ret = unsafe {
        let file = CString::new("/dev/dtrace/helper".as_bytes()).unwrap();
        let fd = libc::open(file.as_ptr(), libc::O_RDWR);
        libc::ioctl(fd, cmd, data)
    };
    println!("ioctl {} {}", ret, std::io::Error::last_os_error());
}

fn process_rec(providers: &mut BTreeMap<String, Provider>, rec: &[u8]) {
    println!("{:?}", rec.hex_dump());
    let mut data = &rec[4..];

    println!("{:?}", data.hex_dump());

    let ty = data.read_u32::<NativeEndian>().unwrap();
    let address = data.read_u64::<NativeEndian>().unwrap();
    let provname = data.cstr();
    let funcname = data.cstr();
    let probename = data.cstr();

    println!("{:?}", data.hex_dump());

<<<<<<< HEAD
    println!(
        "{} {:#x} {}::{}:{}",
        ty, address, provname, funcname, probename
    );

    if ty == 1 {
        let provider = providers.entry(provname.to_string()).or_insert(Provider {
            name: provname.to_string(),
            probes: Vec::new(),
        });

        provider.probes.push(Probe {
            name: probename.to_string(),
            function: funcname.to_string(),
            address: address,
            offsets: vec![0],
            enabled_offsets: vec![],
        });
    }
=======
    println!("{:#x} {}::{}:{}", address, provname, funcname, probename);

    let provider = providers.entry(provname.to_string()).or_insert(Provider {
        name: provname.to_string(),
        probes: Vec::new(),
    });

    provider.probes.push(Probe {
        name: probename.to_string(),
        function: funcname.to_string(),
        address: address,
        offsets: vec![0],
        enabled_offsets: vec![],
        arguments: vec![],
    });
>>>>>>> a4a61c52
}

trait ReadCstrExt<'a> {
    fn cstr(&mut self) -> &'a str;
}

impl<'a> ReadCstrExt<'a> for &'a [u8] {
    fn cstr(&mut self) -> &'a str {
        let index = self
            .iter()
            .position(|ch| *ch == 0)
            .expect("ran out of bytes before we found a zero");

        let ret = std::str::from_utf8(&self[..index]).unwrap();
        *self = &self[index + 1..];
        ret
    }
}<|MERGE_RESOLUTION|>--- conflicted
+++ resolved
@@ -218,11 +218,7 @@
 
     println!("{:?}", data.hex_dump());
 
-<<<<<<< HEAD
-    println!(
-        "{} {:#x} {}::{}:{}",
-        ty, address, provname, funcname, probename
-    );
+    println!("{:#x} {}::{}:{}", address, provname, funcname, probename);
 
     if ty == 1 {
         let provider = providers.entry(provname.to_string()).or_insert(Provider {
@@ -236,25 +232,9 @@
             address: address,
             offsets: vec![0],
             enabled_offsets: vec![],
+            arguments: vec![],
         });
     }
-=======
-    println!("{:#x} {}::{}:{}", address, provname, funcname, probename);
-
-    let provider = providers.entry(provname.to_string()).or_insert(Provider {
-        name: provname.to_string(),
-        probes: Vec::new(),
-    });
-
-    provider.probes.push(Probe {
-        name: probename.to_string(),
-        function: funcname.to_string(),
-        address: address,
-        offsets: vec![0],
-        enabled_offsets: vec![],
-        arguments: vec![],
-    });
->>>>>>> a4a61c52
 }
 
 trait ReadCstrExt<'a> {
