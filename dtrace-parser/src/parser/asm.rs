// Impl of types specific to the inline ASM version of the crate.

use proc_macro2::TokenStream;
use quote::{format_ident, quote};
use textwrap::indent;

use crate::parser::{File, Probe, Provider};

impl Probe {
    /// Return the C function declaration corresponding to this probe signature.
    ///
    /// This requires the name of the provider in which this probe is defined, to correctly
    /// generate the body of the function (which calls a defined C function).
    pub fn to_c_declaration(&self, _provider: &str) -> String {
        "".into()
    }

    /// Return the C function definition corresponding to this probe signature.
    ///
    /// This requires the name of the provider in which this probe is defined, to correctly
    /// generate the body of the function (which calls a defined C function).
    pub fn to_c_definition(&self, _provider: &str) -> String {
        "".into()
    }

    /// Return the Rust macro corresponding to this probe signature.
    pub fn to_rust_impl(&self, provider: &str) -> String {
        self.asm_body(provider).to_string()
    }

    /// Return the Rust FFI function definition which should appear in the an `extern "C"` FFI
    /// block.
    pub fn to_ffi_declaration(&self, _provider: &str) -> String {
        "".to_string()
    }

    fn asm_body(&self, provider: &str) -> proc_macro2::TokenStream {
        let macro_name = format_ident!("{}_{}", provider, self.name());
        // TODO this will fail with more than 6 parameters.
        let abi_regs = ["rdi", "rsi", "rdx", "rcx", "r8", "r9"];
        let in_regs = abi_regs
            .iter()
            .take(self.types().len())
            .enumerate()
            .map(|(i, reg)| {
                let arg = quote::format_ident!("arg_{}", i);
                quote! { in(#reg) #arg }
            })
            .collect::<Vec<_>>();

        let args = self
            .types()
            .iter()
            .enumerate()
            .map(|(i, typ)| {
                let arg = quote::format_ident!("arg_{}", i);
                let index = syn::Index::from(i);
                let input = quote! { args . #index };
                let value = asm_type_convert(typ, input);
                quote! {
                    let #arg = #value;
                }
            })
            .collect::<Vec<_>>();
<<<<<<< HEAD

        println!("{:?}", in_regs);

        let singleton_fix = if self.types().len() == 1 {
            quote! {
                let args = (args,);
            }
        } else {
            quote! {}
        };

        let is_enabled_rec = Probe::asm_rec(provider, "xxx", "yyy", true);
        let probe_rec = Probe::asm_rec(provider, "xxx", "yyy", false);

        let out = quote! {
=======
        let (push_section, pop_section) = if cfg!(target_os = "macos") {
            (
                "       .section __DATA,__dtrace_probes,regular,no_dead_strip",
                "       .text",
            )
        } else {
            (
                "       .pushsection set_dtrace_probes,\"a\",\"progbits\"",
                "       .popsection",
            )
        };
        let asm = quote! {
>>>>>>> a4a61c52
            macro_rules! #macro_name {
                ($args_lambda:expr) => {
                    let mut is_enabled: u64;
                    // TODO can this block be option(pure)?
                    unsafe {
                        asm!(
<<<<<<< HEAD
                            "990:   clr rax",
                            #is_enabled_rec,
                            out("rax") is_enabled,
=======
                            "990:   nop",
                            #push_section,
                            "       .balign 8",
                            "991:",
                            "       .long 992f-991b",
                            "       .quad 990b",
                            #provider_line,
                            "       .asciz \"replace_me\"",
                            #probe_line,
                            "       .balign 8",
                            "992:",
                            #pop_section,
>>>>>>> a4a61c52
                            options(nomem, nostack, preserves_flags)
                        );
                    }

                    if is_enabled != 0 {
                        let args = $args_lambda();
                        #singleton_fix
                        #(#args)*
                        // TODO we probably need to massage the args a little bit more.
                        unsafe {
                            asm!(
                                "nop",
                                #probe_rec,
                                #(#in_regs,)*
                                options(nomem, nostack, preserves_flags));
                        }
                    }
                };
            }
        };

        println!("{}", out.to_string());
        out
    }

    #[cfg(target_os = "macos")]
    fn asm_rec(prov: &str, func: &str, probe: &str, is_enabled: bool) -> String {
        format!(
            r#"
                        .section __DATA,__dtrace_probes,regular,no_dead_strip
                        .balign 8
                991 :
                        .long 992f-991b  // length
                        .long {type}     // type
                        .quad 990b       // address
                        .asciz "{prov}"  // provname
                        .asciz "{func}"  // funcname
                        .asciz "{probe}" // probename
                        .balign 8
                992:    .text
            "#,
            prov = prov,
            func = func,
            probe = probe,
            type = if is_enabled { 2 } else { 1 },
        )
    }

    #[cfg(target_os = "illumos")]
    fn asm_rec(prov: &str, func: &str, probe: &str, is_enabled: bool) -> String {
        format!(
            r#"
                        .pushsection set_dtrace_probes,"a","progbits"
                        .balign 8
                991:
                        .4byte 992f-991b    // length
                        .4byte {type}       // type
                        .8byte 990b         // address
                        .asciz "{prov}"     // provname
                        .asciz "{func}"     // funcname
                        .asciz "{probe}"    // probename
                992:    .popsection
            "#,
            prov = prov,
            func = func,
            probe = probe,
            type = if is_enabled { 2 } else { 1 },
        )
    }
}

fn asm_type_convert(
    typ: &super::DataType,
    input: proc_macro2::TokenStream,
) -> proc_macro2::TokenStream {
    match typ {
        super::DataType::String => quote! {
            ([#input.as_bytes(), &[0_u8]].concat().as_ptr() as i64)
        },
        _ => quote! { (#input as i64) },
    }
}

impl Provider {
    /// Return a Rust type representing this provider and its probes.
    pub fn to_rust_impl(&self, _link_name: &str) -> String {
        let impl_body = self
            .probes()
            .iter()
            .map(|probe| probe.to_rust_impl(&self.name))
            .collect::<Vec<_>>()
            .join("\n");
        format!(
            "{use_decl}\n{crate_decl}\n{impl_body}\n}}",
            use_decl = "#[macro_use]",
            crate_decl = format!("pub(crate) mod {} {{", self.name),
            impl_body = indent(&impl_body, "    "),
        )
    }

    /// Return the C-style function declarations implied by this provider's probes.
    pub fn to_c_declaration(&self) -> String {
        "".into()
    }

    /// Return the C-style function definitions implied by this provider's probes.
    pub fn to_c_definition(&self) -> String {
        "".into()
    }
}

impl File {
    /// Return the C declarations of the providers and probes in this file
    pub fn to_c_declaration(&self) -> String {
        "".into()
    }

    /// Return the C definitions of the providers and probes in this file
    pub fn to_c_definition(&self) -> String {
        "".into()
    }
}

#[cfg(test)]
mod test {
    use crate::parser::{DataType, Probe};

    #[test]
    fn test_asm_body() {
        let p = Probe {
            name: "test".to_string(),
            types: vec![DataType::String, DataType::U32],
        };
        println!("{}", p.asm_body("foo").to_string());
        panic!();
    }
}<|MERGE_RESOLUTION|>--- conflicted
+++ resolved
@@ -62,7 +62,6 @@
                 }
             })
             .collect::<Vec<_>>();
-<<<<<<< HEAD
 
         println!("{:?}", in_regs);
 
@@ -78,44 +77,15 @@
         let probe_rec = Probe::asm_rec(provider, "xxx", "yyy", false);
 
         let out = quote! {
-=======
-        let (push_section, pop_section) = if cfg!(target_os = "macos") {
-            (
-                "       .section __DATA,__dtrace_probes,regular,no_dead_strip",
-                "       .text",
-            )
-        } else {
-            (
-                "       .pushsection set_dtrace_probes,\"a\",\"progbits\"",
-                "       .popsection",
-            )
-        };
-        let asm = quote! {
->>>>>>> a4a61c52
             macro_rules! #macro_name {
                 ($args_lambda:expr) => {
                     let mut is_enabled: u64;
                     // TODO can this block be option(pure)?
                     unsafe {
                         asm!(
-<<<<<<< HEAD
                             "990:   clr rax",
                             #is_enabled_rec,
                             out("rax") is_enabled,
-=======
-                            "990:   nop",
-                            #push_section,
-                            "       .balign 8",
-                            "991:",
-                            "       .long 992f-991b",
-                            "       .quad 990b",
-                            #provider_line,
-                            "       .asciz \"replace_me\"",
-                            #probe_line,
-                            "       .balign 8",
-                            "992:",
-                            #pop_section,
->>>>>>> a4a61c52
                             options(nomem, nostack, preserves_flags)
                         );
                     }
@@ -127,7 +97,7 @@
                         // TODO we probably need to massage the args a little bit more.
                         unsafe {
                             asm!(
-                                "nop",
+                                "990:   nop",
                                 #probe_rec,
                                 #(#in_regs,)*
                                 options(nomem, nostack, preserves_flags));
